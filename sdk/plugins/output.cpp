/* * * * * * * * * * * * * * * * * * * * * * * * * * * * * * * * * * * * * * *
 * Copyright 2012 The MITRE Corporation                                      *
 *                                                                           *
 * Licensed under the Apache License, Version 2.0 (the "License");           *
 * you may not use this file except in compliance with the License.          *
 * You may obtain a copy of the License at                                   *
 *                                                                           *
 *     http://www.apache.org/licenses/LICENSE-2.0                            *
 *                                                                           *
 * Unless required by applicable law or agreed to in writing, software       *
 * distributed under the License is distributed on an "AS IS" BASIS,         *
 * WITHOUT WARRANTIES OR CONDITIONS OF ANY KIND, either express or implied.  *
 * See the License for the specific language governing permissions and       *
 * limitations under the License.                                            *
 * * * * * * * * * * * * * * * * * * * * * * * * * * * * * * * * * * * * * * */

#include <QByteArray>
#include <QCoreApplication>
#include <QDebug>
#include <QDir>
#include <QHash>
#include <QFile>
#include <QFileInfo>
#include <QList>
#ifndef BR_EMBEDDED
#include <QNetworkAccessManager>
#include <QNetworkReply>
#include <QNetworkRequest>
#endif // BR_EMBEDDED
#include <QMutex>
#include <QPair>
#include <QVector>
#include <QtGlobal>
#include <opencv2/highgui/highgui.hpp>
#include <iostream>
#include <limits>
#include <assert.h>
#include <openbr_plugin.h>

#include "core/bee.h"
#include "core/common.h"
#include "core/opencvutils.h"
#include "core/qtutils.h"

namespace br
{
/*!
 * \ingroup outputs
 * \brief Adaptor class -- write a matrix output using Format classes.
 * \author Charles Otto \cite caotto
 */
class DefaultOutput : public MatrixOutput
{
    Q_OBJECT

    ~DefaultOutput()
    {
        if (file.isNull() || targetFiles.isEmpty() || queryFiles.isEmpty()) return;

        br::Template T(this->file, this->data);
        QScopedPointer<Format> writer(Factory<Format>::make(this->file));
        writer->write(T);
    }
};

BR_REGISTER(Output, DefaultOutput)

/*!
 * \ingroup outputs
 * \brief Comma separated values output.
 * \author Josh Klontz \cite jklontz
 */
class csvOutput : public MatrixOutput
{
    Q_OBJECT

    ~csvOutput()
    {
        if (file.isNull() || targetFiles.isEmpty() || queryFiles.isEmpty()) return;
        QStringList lines;
        lines.append("File," + targetFiles.names().join(","));
        for (int i=0; i<queryFiles.size(); i++) {
            QStringList words;
            for (int j=0; j<targetFiles.size(); j++)
                words.append(toString(i,j));
            lines.append(queryFiles[i].name+","+words.join(","));
        }
        QtUtils::writeFile(file, lines);
    }
};

BR_REGISTER(Output, csvOutput)

/*!
 * \ingroup outputs
 * \brief One score per row.
 * \author Josh Klontz \cite jklontz
 */
class meltOutput : public MatrixOutput
{
    Q_OBJECT

    ~meltOutput()
    {
        if (file.isNull() || targetFiles.isEmpty() || queryFiles.isEmpty()) return;
        const bool genuineOnly = file.contains("Genuine") && !file.contains("Impostor");
        const bool impostorOnly = file.contains("Impostor") && !file.contains("Genuine");

        QHash<QString,QVariant> args = file.localMetadata();
        args.remove("Genuine");
        args.remove("Impostor");

        QString keys; foreach (const QString &key, args.keys()) keys += "," + key;
        QString values; foreach (const QVariant &value, args.values()) values += "," + value.toString();

        QStringList lines;
        if (file.baseName() != "terminal") lines.append(QString("Query,Target,Mask,Similarity%1").arg(keys));
        QList<float> queryLabels = queryFiles.labels();
        QList<float> targetLabels = targetFiles.labels();
        for (int i=0; i<queryFiles.size(); i++) {
            for (int j=(selfSimilar ? i+1 : 0); j<targetFiles.size(); j++) {
                const bool genuine = queryLabels[i] == targetLabels[j];
                if ((genuineOnly && !genuine) || (impostorOnly && genuine)) continue;
                lines.append(QString("%1,%2,%3,%4%5").arg(queryFiles[i],
                                                          targetFiles[j],
                                                          QString::number(genuine),
                                                          QString::number(data.at<float>(i,j)),
                                                          values));
            }
        }

        QtUtils::writeFile(file, lines);
    }
};

BR_REGISTER(Output, meltOutput)

/*!
 * \ingroup outputs
 * \brief \ref simmat output.
 * \author Josh Klontz \cite jklontz
 */
class mtxOutput : public MatrixOutput
{
    Q_OBJECT

    ~mtxOutput()
    {
        if (file.isNull() || targetFiles.isEmpty() || queryFiles.isEmpty()) return;
        BEE::writeSimmat(data, file.name);
    }
};

BR_REGISTER(Output, mtxOutput)

/*!
 * \ingroup outputs
 * \brief Rank retrieval output.
 * \author Josh Klontz \cite jklontz Scott Klum \cite sklum
 */
class rrOutput : public MatrixOutput
{
    Q_OBJECT

    ~rrOutput()
    {
        if (file.isNull() || targetFiles.isEmpty() || queryFiles.isEmpty()) return;
        const int limit = file.getInt("limit", 20);
        const bool byLine = file.getBool("byLine");
        const float threshold = file.getFloat("threshold", -std::numeric_limits<float>::max());

        QStringList lines;
        for (int i=0; i<queryFiles.size(); i++) {
            QStringList files;
            if (!byLine) files.append(queryFiles[i]);

            typedef QPair<float,int> Pair;
            foreach (const Pair &pair, Common::Sort(OpenCVUtils::matrixToVector(data.row(i)), true, limit)) {
                if (pair.first < threshold) break;
                File target = targetFiles[pair.second];
                target.set("Score", QString::number(pair.first));
                files.append(target.flat());
            }

            lines.append(files.join(byLine ? "\n" : ","));
        }

        QtUtils::writeFile(file, lines);
    }
};

BR_REGISTER(Output, rrOutput)

/*!
 * \ingroup outputs
 * \brief Text file output.
 * \author Josh Klontz \cite jklontz
 */
class txtOutput : public MatrixOutput
{
    Q_OBJECT

    ~txtOutput()
    {
        if (file.isNull() || targetFiles.isEmpty() || queryFiles.isEmpty()) return;
        QStringList lines;
        foreach (const File &file, queryFiles)
            lines.append(file.name + " " + file.subject());
        QtUtils::writeFile(file, lines);
    }
};

BR_REGISTER(Output, txtOutput)

/*!
 * \ingroup outputs
 * \brief Output to the terminal.
 * \author Josh Klontz \cite jklontz
 */
class EmptyOutput : public MatrixOutput
{
    Q_OBJECT

    static QString bufferString(const QString &string, int length)
    {
        if (string.size() >= length)
            return string.left(length);
        QString buffer; buffer.fill(' ', length-string.size());
        return string+buffer;
    }

    ~EmptyOutput()
    {
        if (targetFiles.isEmpty() || queryFiles.isEmpty()) return;
        QString result;
        if ((queryFiles.size() == 1) && (targetFiles.size() == 1)) {
            result = toString(0,0) + "\n";
        } else {
            const int CELL_SIZE = 12;

            result = bufferString(" ", CELL_SIZE) + " ";
            foreach (const QString &targetName, targetFiles.names())
                result += bufferString(targetName, CELL_SIZE) + " ";
            result += "\n";

            for (int i=0; i<queryFiles.size(); i++) {
                result += bufferString(queryFiles[i].name, CELL_SIZE) + " ";
                for (int j=0; j<targetFiles.size(); j++)
                    result += bufferString(toString(i,j), CELL_SIZE) + " ";
                result += "\n";
            }
        }

        printf("%s", qPrintable(result));
    }
};

BR_REGISTER(Output, EmptyOutput)

/*!
 * \ingroup outputs
 * \brief Outputs highest ranked matches with scores.
 * \author Scott Klum \cite sklum
 */
class rankOutput : public MatrixOutput
{
    Q_OBJECT

    ~rankOutput()
    {
        if (targetFiles.isEmpty() || queryFiles.isEmpty()) return;

        QList<int> ranks;
        QList<int> positions;
        QList<float> scores;
        QStringList lines;

        for (int i=0; i<queryFiles.size(); i++) {
            typedef QPair<float,int> Pair;
            int rank = 1;
            foreach (const Pair &pair, Common::Sort(OpenCVUtils::matrixToVector(data.row(i)), true)) {
                if(targetFiles[pair.second].getString("Label") == queryFiles[i].getString("Label")) {
                    ranks.append(rank);
                    positions.append(pair.second);
                    scores.append(pair.first);
                    break;
                }
                rank++;
            }
        }

        typedef QPair<int,int> RankPair;
<<<<<<< HEAD
        foreach (const RankPair &pair, Common::Sort(ranks, false)) {
            qDebug() << ranks[pair.second];
            lines.append(queryFiles[pair.second].name + " " + QString::number(pair.first) + " " + QString::number(scores[pair.second]) + " " + targetFiles[ranks[pair.second]].name);
}
=======
        foreach (const RankPair &pair, Common::Sort(ranks, false))
            lines.append(queryFiles[pair.second].name + " " + QString::number(pair.first) + " " + QString::number(scores[pair.second]) + " " + targetFiles[positions[pair.second]].name);

>>>>>>> b89cf448
        QtUtils::writeFile(file, lines);
    }
};

BR_REGISTER(Output, rankOutput)

/*!
 * \ingroup outputs
 * \brief The highest scoring matches.
 * \author Josh Klontz \cite jklontz
 */
class tailOutput : public Output
{
    Q_OBJECT

    struct Comparison
    {
        br::File query, target;
        float value;

        Comparison(const br::File &_query, const br::File &_target, float _value)
            : query(_query), target(_target), value(_value) {}

        QString toString(bool args) const
        {
            return QString::number(value) + "," + (args ? target.flat() : (QString)target) + "," + (args ? query.flat() : (QString)query);
        }

        bool operator<(const Comparison &other) const
        {
            return value < other.value;
        }
    };

    float threshold;
    int atLeast, atMost;
    bool args;
    float lastValue;
    QList<Comparison> comparisons;
    QMutex comparisonsLock;

    ~tailOutput()
    {
        if (file.isNull() || comparisons.isEmpty()) return;
        QStringList lines; lines.reserve(comparisons.size()+1);
        lines.append("Value,Target,Query");
        foreach (const Comparison &duplicate, comparisons)
            lines.append(duplicate.toString(args));
        QtUtils::writeFile(file, lines);
    }

    void initialize(const FileList &targetFiles, const FileList &queryFiles)
    {
        Output::initialize(targetFiles, queryFiles);
        threshold = file.getFloat("threshold", -std::numeric_limits<float>::max());
        atLeast = file.getInt("atLeast", 1);
        atMost = file.getInt("atMost", std::numeric_limits<int>::max());
        args = file.getBool("args");
        lastValue = -std::numeric_limits<float>::max();
    }

    void set(float value, int i, int j)
    {
        // Return early for self similar matrices
        if (selfSimilar && (i <= j)) return;

        // Consider only values passing the criteria
        if ((value < threshold) && (value <= lastValue) && (comparisons.size() >= atLeast))
            return;

        comparisonsLock.lock();
        if (comparisons.isEmpty() || (value < comparisons.last().value)) {
            // Special cases
            comparisons.append(Comparison(queryFiles[i], targetFiles[j], value));
        } else {
            // General case
            for (int k=0; k<comparisons.size(); k++) {
                if (comparisons[k].value < value) {
                    comparisons.insert(k, Comparison(queryFiles[i], targetFiles[j], value));
                    break;
                }
            }
        }

        while (comparisons.size() > atMost)
            comparisons.removeLast();
        while ((comparisons.size() > atLeast) && (comparisons.last().value < threshold))
            comparisons.removeLast();
        lastValue = comparisons.last().value;
        comparisonsLock.unlock();
    }
};

BR_REGISTER(Output, tailOutput)

/*!
 * \ingroup outputs
 * \brief The highest scoring matches.
 * \author Josh Klontz \cite jklontz
 */
class bestOutput : public Output
{
    Q_OBJECT

    typedef QPair< float, QPair<int, int> > BestMatch;
    QList<BestMatch> bestMatches;

    ~bestOutput()
    {
        if (file.isNull() || bestMatches.isEmpty()) return;
        qSort(bestMatches);
        QStringList lines; lines.reserve(bestMatches.size()+1);
        lines.append("Value,Target,Query");
        for (int i=bestMatches.size()-1; i>=0; i--)
            lines.append(QString::number(bestMatches[i].first) + "," + targetFiles[bestMatches[i].second.second] + "," + queryFiles[bestMatches[i].second.first]);
        QtUtils::writeFile(file, lines);
    }

    void initialize(const FileList &targetFiles, const FileList &queryFiles)
    {
        Output::initialize(targetFiles, queryFiles);
        bestMatches.reserve(queryFiles.size());
        for (int i=0; i<queryFiles.size(); i++)
            bestMatches.append(BestMatch(-std::numeric_limits<float>::max(), QPair<int,int>(-1, -1)));
    }

    void set(float value, int i, int j)
    {
        static QMutex lock;

        // Return early for self similar matrices
        if (selfSimilar && (i == j)) return;

        if (value > bestMatches[i].first) {
            lock.lock();
            if (value > bestMatches[i].first)
                bestMatches[i] = BestMatch(value, QPair<int,int>(i,j));
            lock.unlock();
        }
    }
};

BR_REGISTER(Output, bestOutput)

/*!
 * \ingroup outputs
 * \brief Score histogram.
 * \author Josh Klontz \cite jklontz
 */
class histOutput : public Output
{
    Q_OBJECT

    float min, max, step;
    QVector<int> bins;

    ~histOutput()
    {
        if (file.isNull() || bins.isEmpty()) return;
        QStringList counts;
        foreach (int count, bins)
            counts.append(QString::number(count));
        const QString result = counts.join(",");
        QtUtils::writeFile(file, result);
    }

    void initialize(const FileList &targetFiles, const FileList &queryFiles)
    {
        Output::initialize(targetFiles, queryFiles);
        min = file.getFloat("min", -5);
        max = file.getFloat("max", 5);
        step = file.getFloat("step", 0.1);
        bins = QVector<int>((max-min)/step, 0);
    }

    void set(float value, int i, int j)
    {
        (void) i;
        (void) j;
        if ((value < min) || (value >= max)) return;
        bins[(value-min)/step]++; // This should technically be locked to ensure atomic increment
    }
};

BR_REGISTER(Output, histOutput)

} // namespace br

#include "output.moc"<|MERGE_RESOLUTION|>--- conflicted
+++ resolved
@@ -290,16 +290,9 @@
         }
 
         typedef QPair<int,int> RankPair;
-<<<<<<< HEAD
-        foreach (const RankPair &pair, Common::Sort(ranks, false)) {
-            qDebug() << ranks[pair.second];
-            lines.append(queryFiles[pair.second].name + " " + QString::number(pair.first) + " " + QString::number(scores[pair.second]) + " " + targetFiles[ranks[pair.second]].name);
-}
-=======
         foreach (const RankPair &pair, Common::Sort(ranks, false))
             lines.append(queryFiles[pair.second].name + " " + QString::number(pair.first) + " " + QString::number(scores[pair.second]) + " " + targetFiles[positions[pair.second]].name);
 
->>>>>>> b89cf448
         QtUtils::writeFile(file, lines);
     }
 };
